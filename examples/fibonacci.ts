--- conflicted
+++ resolved
@@ -1,9 +1,4 @@
-<<<<<<< HEAD
-import { query } from '../lib/Query';
-=======
 import { default as itiriri } from '../lib';
-import { take } from '../lib/iterators/take';
->>>>>>> 40893923
 
 function* fibonacci() {
   let [a, b] = [0, 1];
